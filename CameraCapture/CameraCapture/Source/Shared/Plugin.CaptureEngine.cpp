--- conflicted
+++ resolved
@@ -730,11 +730,6 @@
 
     auto frame = capturedPhoto.Frame();
 
-<<<<<<< HEAD
-    Media::Payload payload = nullptr;
-
-=======
->>>>>>> 9780c149
     com_ptr<IMFGetService> spService = frame.try_as<IMFGetService>();
     if (spService != nullptr)
     {
