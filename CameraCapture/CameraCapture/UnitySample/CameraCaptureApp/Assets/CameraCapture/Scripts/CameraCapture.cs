--- conflicted
+++ resolved
@@ -28,8 +28,6 @@
         private Texture2D videoTexture = null;
         private Texture2D photoTexture = null;
 
-        private Texture2D videoTexture = null;
-        private Texture2D photoTexture = null;
         private IntPtr spatialCoordinateSystemPtr = IntPtr.Zero;
 
         TaskCompletionSource<Wrapper.CaptureState> startPreviewCompletionSource = null;
@@ -108,21 +106,12 @@
             CreateCapture();
 
             if (VideoRenderer != null)
-<<<<<<< HEAD
             {
                 VideoRenderer.enabled = true;
             }
 
             if (PhotoRenderer != null)
             {
-=======
-            {
-                VideoRenderer.enabled = true;
-            }
-
-            if (PhotoRenderer != null)
-            {
->>>>>>> 9780c149
                 PhotoRenderer.enabled = true;
             }
 
@@ -194,7 +183,6 @@
         }
 
         protected override void OnFailed(Wrapper.FailedState args)
-<<<<<<< HEAD
         {
             base.OnFailed(args);
 
@@ -289,102 +277,6 @@
 
             stopCompletionSource = null;
 
-=======
-        {
-            base.OnFailed(args);
-
-            startPreviewCompletionSource?.TrySetCanceled();
-
-            stopCompletionSource?.TrySetCanceled();
-
-            nextFrameCompletionSource?.TrySetCanceled();
-
-            photoCompletionSource?.TrySetCanceled();
-        }
-
-        private void CreateCapture()
-        {
-            IntPtr thisObjectPtr = GCHandle.ToIntPtr(thisObject);
-            CheckHR(Wrapper.CreateCapture(stateChangedCallback, thisObjectPtr, out instanceId));
-        }
-
-        public async void StartPreview()
-        {
-            await StartPreviewAsync(Width, Height, EnableAudio, EnableMrc);
-        }
-
-        public async void StopPreview()
-        {
-            await StopPreviewAsync();
-        }
-
-        public async void TakePhoto()
-        {
-            tempPhoto = await TakePhotoAsync(Width, Height, true, true);
-        }
-
-        public async Task<bool> StartPreviewAsync(int width, int height, bool enableAudio, bool useMrc)
-        {
-            if (startPreviewCompletionSource != null)
-            {
-                startPreviewCompletionSource.TrySetCanceled();
-            }
-
-            var hr = Native.StartPreview(instanceId, (UInt32)width, (UInt32)height, enableAudio, useMrc);
-            if (hr == 0)
-            {
-                startPreviewCompletionSource = new TaskCompletionSource<Wrapper.CaptureState>();
-
-                try
-                {
-                    await startPreviewCompletionSource.Task;
-
-                    await WaitForNextFrameAsync(width, height);
-                }
-                catch (Exception ex)
-                {
-                    // task could have been cancelled
-                    Debug.LogError(ex.Message);
-                    hr = ex.HResult;
-                }
-
-                startPreviewCompletionSource = null;
-            }
-            else
-            {
-                await Task.Yield();
-            }
-
-            return (hr == 0);
-        }
-
-        public async Task<bool> StopPreviewAsync()
-        {
-            if (stopCompletionSource != null)
-            {
-                stopCompletionSource.TrySetCanceled();
-            }
-
-            var hr = Native.StopPreview(instanceId);
-            if (hr == 0)
-            {
-                stopCompletionSource = new TaskCompletionSource<Wrapper.CaptureState>();
-
-                try
-                {
-                    var state = await stopCompletionSource.Task;
-                }
-                catch (Exception ex)
-                {
-                    Debug.LogError(ex.Message);
-
-                    hr = ex.HResult;
-                }
-            }
-
-            stopCompletionSource = null;
-
->>>>>>> 9780c149
             return CheckHR(hr) == 0;
         }
 
